--- conflicted
+++ resolved
@@ -140,13 +140,7 @@
     detected_dps = {}
 
     try:
-<<<<<<< HEAD
         detected_dps = await hass.async_add_executor_job(pyTuyaInterface.detect_available_dps)
-=======
-        detected_dps = await hass.async_add_executor_job(
-            pytuyadevice.detect_available_dps
-        )
->>>>>>> 16e4e940
     except (ConnectionRefusedError, ConnectionResetError):
         raise CannotConnect
     except ValueError:
@@ -298,14 +292,10 @@
 
         await self.async_set_unique_id(user_input[CONF_DEVICE_ID])
 
-<<<<<<< HEAD
         for entity_conf in user_input[CONF_ENTITIES]:
 #            self.platform = user_input[CONF_PLATFORM]
             self.entities.append(_convert_entity(entity_conf))
  
-=======
-        # print('ENTITIES: [{}] '.format(self.entities))
->>>>>>> 16e4e940
         config = {
             CONF_FRIENDLY_NAME: user_input[CONF_FRIENDLY_NAME],
             CONF_HOST: user_input[CONF_HOST],
