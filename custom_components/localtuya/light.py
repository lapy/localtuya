--- conflicted
+++ resolved
@@ -33,13 +33,9 @@
 )
 from homeassistant.util import color as colorutil
 
-<<<<<<< HEAD
-REQUIREMENTS = ['pytuya>=7.1.0']
-=======
 from . import BASE_PLATFORM_SCHEMA, import_from_yaml, prepare_setup_entities
 
 _LOGGER = logging.getLogger(__name__)
->>>>>>> 11763d90
 
 MIN_MIRED = 153
 MAX_MIRED = 370
