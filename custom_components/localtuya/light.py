--- conflicted
+++ resolved
@@ -22,31 +22,24 @@
     CONF_FRIENDLY_NAME,
 )
 from homeassistant.components.light import (
+    LightEntity,
+    PLATFORM_SCHEMA,
     ATTR_BRIGHTNESS,
     ATTR_COLOR_TEMP,
     ATTR_HS_COLOR,
     SUPPORT_BRIGHTNESS,
     SUPPORT_COLOR,
     SUPPORT_COLOR_TEMP,
-    LightEntity,
-    PLATFORM_SCHEMA,
 )
 from homeassistant.util import color as colorutil
 
-<<<<<<< HEAD
-CONF_DEVICE_ID = 'device_id'
-CONF_LOCAL_KEY = 'local_key'
-CONF_PROTOCOL_VERSION = 'protocol_version'
-# IMPORTANT, id is used as key for state and turning on and off, 1 was fine switched apparently but my bulbs need 20, other feature attributes count up from this, e.g. 21 mode, 22 brightnes etc, see my pytuya modification.
-DEFAULT_ID = '1'
-DEFAULT_PROTOCOL_VERSION = 3.3
-=======
 from . import BASE_PLATFORM_SCHEMA, import_from_yaml, prepare_setup_entities
-from .pytuya import BulbDevice
+from .pytuya import TuyaDevice
 
 _LOGGER = logging.getLogger(__name__)
 
->>>>>>> e824f285
+PLATFORM = "light"
+
 MIN_MIRED = 153
 MAX_MIRED = 370
 UPDATE_RETRY_LIMIT = 3
@@ -58,25 +51,11 @@
     """Return schema used in config flow."""
     return {}
 
-<<<<<<< HEAD
-    lights = []
-    pytuyadevice = pytuya.TuyaDevice(config.get(CONF_DEVICE_ID), config.get(CONF_HOST), config.get(CONF_LOCAL_KEY))
-    pytuyadevice.set_version(float(config.get(CONF_PROTOCOL_VERSION)))
-
-    bulb_device = TuyaCache(pytuyadevice)
-    lights.append(
-            LocaltuyaLight(
-                bulb_device,
-                config.get(CONF_NAME),
-                config.get(CONF_FRIENDLY_NAME),
-                config.get(CONF_ICON), 
-                config.get(CONF_ID)
-=======
 
 async def async_setup_entry(hass, config_entry, async_add_entities):
     """Setup a Tuya switch based on a config entry."""
     device, entities_to_setup = prepare_setup_entities(
-        config_entry, "light", BulbDevice
+        config_entry, PLATFORM
     )
     if not entities_to_setup:
         return
@@ -84,11 +63,10 @@
     lights = []
     for device_config in entities_to_setup:
         lights.append(
-            TuyaDevice(
+            LocaltuyaLight(
                 TuyaCache(device),
                 device_config[CONF_FRIENDLY_NAME],
                 device_config[CONF_ID],
->>>>>>> e824f285
             )
         )
 
@@ -97,7 +75,7 @@
 
 def setup_platform(hass, config, add_devices, discovery_info=None):
     """Set up of the Tuya switch."""
-    return import_from_yaml(hass, config, "light")
+    return import_from_yaml(hass, config, PLATFORM)
 
 
 class TuyaCache:
@@ -129,15 +107,10 @@
         self._cached_status_time = 0
         for _ in range(UPDATE_RETRY_LIMIT):
             try:
-<<<<<<< HEAD
                 return self._device.set_dps(state, dps_index)
             except ConnectionError:
                 pass
             except socket.timeout:
-=======
-                return self._device.set_status(state, switchid)
-            except (ConnectionError, socket.timeout):
->>>>>>> e824f285
                 pass
         _LOGGER.warning("Failed to set status after %d tries", UPDATE_RETRY_LIMIT)
 
@@ -154,66 +127,10 @@
     def cached_status(self):
         return self._cached_status
 
-<<<<<<< HEAD
    def state(self):
         self._device.state();
  
 class LocaltuyaLight(LightEntity):
-=======
-    def support_color(self):
-        return self._device.support_color()
-
-    def support_color_temp(self):
-        return self._device.support_color_temp()
-
-    def brightness(self):
-        for _ in range(UPDATE_RETRY_LIMIT):
-            try:
-                return self._device.brightness()
-            except (ConnectionError, socket.timeout):
-                pass
-            except KeyError:
-                return "999"
-        _LOGGER.warning("Failed to get brightness after %d tries", UPDATE_RETRY_LIMIT)
-
-    def color_temp(self):
-        for _ in range(UPDATE_RETRY_LIMIT):
-            try:
-                return self._device.colourtemp()
-            except (ConnectionError, socket.timeout):
-                pass
-            except KeyError:
-                return "999"
-        _LOGGER.warning("Failed to get color temp after %d tries", UPDATE_RETRY_LIMIT)
-
-    def set_brightness(self, brightness):
-        for _ in range(UPDATE_RETRY_LIMIT):
-            try:
-                return self._device.set_brightness(brightness)
-            except (ConnectionError, KeyError, socket.timeout):
-                pass
-        _LOGGER.warning("Failed to set brightness after %d tries", UPDATE_RETRY_LIMIT)
-
-    def set_color_temp(self, color_temp):
-        for _ in range(UPDATE_RETRY_LIMIT):
-            try:
-                return self._device.set_colourtemp(color_temp)
-            except (ConnectionError, KeyError, socket.timeout):
-                pass
-        _LOGGER.warning("Failed to set color temp after %d tries", UPDATE_RETRY_LIMIT)
-
-    def state(self):
-        self._device.state()
-
-    def turn_on(self):
-        self._device.turn_on()
-
-    def turn_off(self):
-        self._device.turn_off()
-
-
-class TuyaDevice(LightEntity):
->>>>>>> e824f285
     """Representation of a Tuya switch."""
     DPS_INDEX_ON         = '1'
     DPS_INDEX_MODE       = '2'
@@ -230,6 +147,9 @@
         self._brightness = 127
         self._color_temp = 127
         self._bulb_id = bulbid
+
+    def state(self):
+        self._device.state()
 
     @property
     def name(self):
@@ -304,15 +224,9 @@
 
     def turn_on(self, **kwargs):
         """Turn on or control the light."""
-<<<<<<< HEAD
-        log.debug("Turning on, state: " + str(self._device.cached_status()))
+        _LOGGER.debug("Turning on, state: %s", self._device.cached_status())
         if  not self._device.cached_status():
             self._device.set_dps(True, self._bulb_id)
-=======
-        _LOGGER.debug("Turning on, state: %s", self._device.cached_status())
-        if not self._device.cached_status():
-            self._device.set_status(True, self._bulb_id)
->>>>>>> e824f285
         if ATTR_BRIGHTNESS in kwargs:
             converted_brightness = int(kwargs[ATTR_BRIGHTNESS])
             if converted_brightness <= 25:
@@ -338,8 +252,7 @@
         supports = SUPPORT_BRIGHTNESS
         if self._device.color_temp() != "999":
             supports = supports | SUPPORT_COLOR
-<<<<<<< HEAD
-        #supports = supports | SUPPORT_COLOR_TEMP
+        # supports = supports | SUPPORT_COLOR_TEMP
         return supports
 
     def support_color(self):
@@ -401,7 +314,7 @@
         an RGB value.
         
         Args:
-            hexvalue(string): The hex representation generated by BulbDevice._rgb_to_hexvalue()
+            hexvalue(string): The hex representation generated by TuyaDevice._rgb_to_hexvalue()
         """
         r = int(hexvalue[0:2], 16)
         g = int(hexvalue[2:4], 16)
@@ -416,14 +329,10 @@
         an HSV value.
         
         Args:
-            hexvalue(string): The hex representation generated by BulbDevice._rgb_to_hexvalue()
+            hexvalue(string): The hex representation generated by TuyaDevice._rgb_to_hexvalue()
         """
         h = int(hexvalue[7:10], 16) / 360
         s = int(hexvalue[10:12], 16) / 255
         v = int(hexvalue[12:14], 16) / 255
 
         return (h, s, v)
-=======
-        # supports = supports | SUPPORT_COLOR_TEMP
-        return supports
->>>>>>> e824f285
